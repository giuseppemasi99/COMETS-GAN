--- conflicted
+++ resolved
@@ -1,18 +1,12 @@
 # reproducibility
 seed_index: 42
 deterministic: False
+checkpoint: #'storage/thesis-gan/svufltdd/checkpoints/epoch=168-step=47319.ckpt.zip'
 
-checkpoint: 'storage/thesis-gan/iksf94ne/checkpoints/epoch=260-step=73079.ckpt.zip'
-sampling_seeds: [0, 1, 2, 3, 4, 5, 6, 7, 8, 9, 10, 11, 12, 13, 14, 15, 16, 17, 18, 19]
-
+# PyTorch Lightning Trainer https://pytorch-lightning.readthedocs.io/en/stable/common/trainer.html
 trainer:
-<<<<<<< HEAD
-  fast_dev_run: False # Enable this for debug purposes
-  detect_anomaly: False # Enable this for debug purposes
-=======
   fast_dev_run: True # Enable this for debug purposes
   detect_anomaly: True # Enable this for debug purposes
->>>>>>> e9967ef9
   gpus: 1
   precision: 32
   max_epochs: 300
@@ -56,7 +50,7 @@
     project: ${core.project_name}
     entity: null
     log_model: ${..upload.run_files}
-    mode: 'offline'
+    mode: 'online'
 
   wandb_watch:
     log: 'all'
